﻿// --------------------------------------------------------------------------------------------------------------------
// <copyright file="LessTransform.cs" company="Scott">
//   Copyright Scott Xu
// </copyright>
// <summary>
//   Defines the LessTransform type.
// </summary>
// --------------------------------------------------------------------------------------------------------------------

namespace System.Web.Optimization
{
    using System;
    using System.Collections.Generic;
    using System.Linq;
    using System.Text;
    using System.Web.Hosting;
    using dotless.Core;
    using dotless.Core.configuration;
    using dotless.Core.Parser;

    /// <summary>
    /// The less transform.
    /// </summary>
    public class LessTransform : IBundleTransform
    {
        /// <summary>
        /// The process.
        /// </summary>
        /// <param name="context">
        /// The context.
        /// </param>
        /// <param name="bundleResponse">
        /// The bundle response.
        /// </param>
        /// <exception cref="ArgumentNullException">
        /// Argument NULL Exception
        /// </exception>
        public void Process(BundleContext context, BundleResponse bundleResponse)
        {
            if (context == null)
            {
                throw new ArgumentNullException("context");
            }

            if (bundleResponse == null)
            {
                throw new ArgumentNullException("bundleResponse");
            }

            context.HttpContext.Response.Cache.SetLastModifiedFromFileDependencies();
            
            IEnumerable<BundleFile> bundleFiles = bundleResponse.Files;
            bundleResponse.Content = Process(ref bundleFiles);
            // set bundle response files back (with imported ones)
            bundleResponse.Files = bundleFiles;
            bundleResponse.ContentType = "text/css";
        }

<<<<<<< HEAD
        internal static string Process(ref IEnumerable<BundleFile> files)
        {
            var lessConfig = new WebConfigConfigurationLoader().GetConfiguration();
            var lessEngine = LessWeb.GetEngine(lessConfig);
            var underlyingLessEngine = lessEngine.ResolveLessEngine();
            var lessParser = underlyingLessEngine.Parser;
            var content = new StringBuilder();
=======
            var lessParser = new Parser();
            var lessEngine = this.CreateLessEngine(lessParser, context);

            var content = new StringBuilder(bundle.Content.Length);
>>>>>>> 20b97c9d

            var targetFiles = new List<BundleFile>();

            foreach (var bundleFile in files)
            {
                targetFiles.Add(bundleFile);
                var filePath = bundleFile.IncludedVirtualPath;
                filePath = filePath.Replace('\\', '/');
                filePath = VirtualPathUtility.ToAppRelative(filePath);

                lessParser.SetCurrentFilePath(filePath);
                var source = bundleFile.ApplyTransforms();
                var extension = VirtualPathUtility.GetExtension(filePath);

                // if plain CSS file, do not transform LESS
                if (lessConfig.ImportAllFilesAsLess ||
                    ".less".Equals(extension, StringComparison.InvariantCultureIgnoreCase) ||
                    ".less.css".Equals(extension, StringComparison.InvariantCultureIgnoreCase))
                {
                    var lessOutput = lessEngine.TransformToCss(source, filePath);

                    // pass the transformation result if successful
                    if (lessEngine.LastTransformationSuccessful)
                    {
                        source = lessOutput;
                    }
                    else
                    {
                        // otherwise write out error message.
                        // the transformation error is logged in LessEngine.TransformToCss
                        if (lessConfig.Debug)
                        {
                            content.AppendLine(string.Format(
                                "/* Error occurred in LESS transformation of the file: {0}. Please see details in the dotless log */",
                                bundleFile.IncludedVirtualPath));
                        }
                        continue;
                    }
                }

                content.AppendLine(source);

                var fileDependencies = GetFileDependencies(lessParser, bundleFile.VirtualFile).ToArray();
                targetFiles.AddRange(fileDependencies);

                LessDependencyCache.SaveFileDependencies(filePath, fileDependencies.Select(file => file.IncludedVirtualPath).ToArray());
            }

            // include imports in bundle files to register cache dependencies
            files = BundleTable.EnableOptimizations ? targetFiles.Distinct() : targetFiles;

<<<<<<< HEAD
            return content.ToString();
=======
        /// <summary>
        /// Creates an instance of LESS engine.
        /// </summary>
        /// <param name="lessParser">
        /// The LESS parser.
        /// </param>
        /// <param name="context">
        /// The bundle context from asp.net    
        /// </param>
        /// <returns>
        /// The <see cref="ILessEngine"/>.
        /// </returns>
        private ILessEngine CreateLessEngine(Parser lessParser, BundleContext context)
        {
            Logger logger = new NullLogger(LogLevel.Error);
            if (context.EnableInstrumentation)
            {
                logger = new AspNetTraceLogger(LogLevel.Debug, new Http());
            }

            return new LessEngine(lessParser, logger, context.EnableOptimizations, false);
>>>>>>> 20b97c9d
        }

        /// <summary>
        /// Gets the file dependencies (@imports) of the LESS file being parsed.
        /// </summary>
        /// <param name="lessParser">The LESS parser.</param>
        /// <param name="virtualFile">The virtual file</param>
        /// <returns>An array of file references to the dependent file references.</returns>
        private static IEnumerable<BundleFile> GetFileDependencies(Parser lessParser, VirtualFile virtualFile)
        {
            var pathResolver = lessParser.GetPathResolver();

            foreach (var importPath in lessParser.Importer.Imports)
            {
                yield return new BundleFile(pathResolver.GetFullPath(importPath), virtualFile);
            }

            lessParser.Importer.Imports.Clear();
        }
<<<<<<< HEAD
=======

        /// <summary>
        /// Returns an <see cref="IPathResolver"/> instance used by the specified LESS lessParser.
        /// </summary>
        /// <param name="lessParser">
        /// The LESS parser.
        /// </param>
        /// <returns>
        /// The <see cref="IPathResolver"/>.
        /// </returns>
        private IPathResolver GetPathResolver(Parser lessParser)
        {
            var importer = lessParser.Importer as Importer;
            if (importer != null)
            {
                var fileReader = importer.FileReader as FileReader;

                if (fileReader != null)
                {
                    return fileReader.PathResolver;
                }
            }

            return null;
        }

        /// <summary>
        /// Informs the LESS parser about the path to the currently processed file. 
        /// This is done by using a custom <see cref="IPathResolver"/> implementation.
        /// </summary>
        /// <param name="lessParser">The LESS parser.</param>
        /// <param name="currentFilePath">The path to the currently processed file.</param>
        private void SetCurrentFilePath(Parser lessParser, string currentFilePath)
        {
            var importer = lessParser.Importer as Importer;

            if (importer == null)
            {
                throw new InvalidOperationException("Unexpected dotless importer type.");
            }

            var fileReader = new FileReader(new ImportedFilePathResolver(currentFilePath));
            importer.FileReader = fileReader;
        }
>>>>>>> 20b97c9d
    }
}<|MERGE_RESOLUTION|>--- conflicted
+++ resolved
@@ -7,33 +7,32 @@
 // </summary>
 // --------------------------------------------------------------------------------------------------------------------
 
+using System.Collections.Generic;
+using System.Linq;
+using System.Text;
+using System.Web.Hosting;
+using dotless.Core;
+using dotless.Core.configuration;
+using dotless.Core.Parser;
+
 namespace System.Web.Optimization
 {
-    using System;
-    using System.Collections.Generic;
-    using System.Linq;
-    using System.Text;
-    using System.Web.Hosting;
-    using dotless.Core;
-    using dotless.Core.configuration;
-    using dotless.Core.Parser;
-
     /// <summary>
-    /// The less transform.
+    ///     The less transform.
     /// </summary>
     public class LessTransform : IBundleTransform
     {
         /// <summary>
-        /// The process.
+        ///     The process.
         /// </summary>
         /// <param name="context">
-        /// The context.
+        ///     The context.
         /// </param>
         /// <param name="bundleResponse">
-        /// The bundle response.
+        ///     The bundle response.
         /// </param>
         /// <exception cref="ArgumentNullException">
-        /// Argument NULL Exception
+        ///     Argument NULL Exception
         /// </exception>
         public void Process(BundleContext context, BundleResponse bundleResponse)
         {
@@ -48,48 +47,53 @@
             }
 
             context.HttpContext.Response.Cache.SetLastModifiedFromFileDependencies();
-            
+
             IEnumerable<BundleFile> bundleFiles = bundleResponse.Files;
             bundleResponse.Content = Process(ref bundleFiles);
             // set bundle response files back (with imported ones)
-            bundleResponse.Files = bundleFiles;
+            /*if (context.EnableOptimizations)
+            {
+                bundleResponse.Files = bundleFiles;
+            }*/
             bundleResponse.ContentType = "text/css";
         }
 
-<<<<<<< HEAD
         internal static string Process(ref IEnumerable<BundleFile> files)
         {
-            var lessConfig = new WebConfigConfigurationLoader().GetConfiguration();
-            var lessEngine = LessWeb.GetEngine(lessConfig);
-            var underlyingLessEngine = lessEngine.ResolveLessEngine();
-            var lessParser = underlyingLessEngine.Parser;
+            DotlessConfiguration lessConfig = new WebConfigConfigurationLoader().GetConfiguration();
+
+            if (!lessConfig.LessSource.GetInterfaces().Contains(typeof (IFileReaderWithResolver)))
+            {
+                lessConfig.LessSource = typeof (LessVirtualFileReader);
+            }
+
+            // system.Web.Optimization cache is used instead
+            lessConfig.CacheEnabled = false;
+
+            ILessEngine lessEngine = LessWeb.GetEngine(lessConfig);
+            LessEngine underlyingLessEngine = lessEngine.ResolveLessEngine();
+            Parser lessParser = underlyingLessEngine.Parser;
             var content = new StringBuilder();
-=======
-            var lessParser = new Parser();
-            var lessEngine = this.CreateLessEngine(lessParser, context);
-
-            var content = new StringBuilder(bundle.Content.Length);
->>>>>>> 20b97c9d
 
             var targetFiles = new List<BundleFile>();
 
-            foreach (var bundleFile in files)
+            foreach (BundleFile bundleFile in files)
             {
                 targetFiles.Add(bundleFile);
-                var filePath = bundleFile.IncludedVirtualPath;
+                string filePath = bundleFile.IncludedVirtualPath;
                 filePath = filePath.Replace('\\', '/');
                 filePath = VirtualPathUtility.ToAppRelative(filePath);
 
                 lessParser.SetCurrentFilePath(filePath);
-                var source = bundleFile.ApplyTransforms();
-                var extension = VirtualPathUtility.GetExtension(filePath);
+                string source = bundleFile.ApplyTransforms();
+                string extension = VirtualPathUtility.GetExtension(filePath);
 
                 // if plain CSS file, do not transform LESS
                 if (lessConfig.ImportAllFilesAsLess ||
                     ".less".Equals(extension, StringComparison.InvariantCultureIgnoreCase) ||
                     ".less.css".Equals(extension, StringComparison.InvariantCultureIgnoreCase))
                 {
-                    var lessOutput = lessEngine.TransformToCss(source, filePath);
+                    string lessOutput = lessEngine.TransformToCss(source, filePath);
 
                     // pass the transformation result if successful
                     if (lessEngine.LastTransformationSuccessful)
@@ -112,105 +116,35 @@
 
                 content.AppendLine(source);
 
-                var fileDependencies = GetFileDependencies(lessParser, bundleFile.VirtualFile).ToArray();
+                BundleFile[] fileDependencies = GetFileDependencies(underlyingLessEngine).ToArray();
                 targetFiles.AddRange(fileDependencies);
 
-                LessDependencyCache.SaveFileDependencies(filePath, fileDependencies.Select(file => file.IncludedVirtualPath).ToArray());
+                DependencyCache.SaveFileDependencies(filePath, fileDependencies.Select(file => file.IncludedVirtualPath).ToArray());
             }
 
             // include imports in bundle files to register cache dependencies
             files = BundleTable.EnableOptimizations ? targetFiles.Distinct() : targetFiles;
 
-<<<<<<< HEAD
             return content.ToString();
-=======
-        /// <summary>
-        /// Creates an instance of LESS engine.
-        /// </summary>
-        /// <param name="lessParser">
-        /// The LESS parser.
-        /// </param>
-        /// <param name="context">
-        /// The bundle context from asp.net    
-        /// </param>
-        /// <returns>
-        /// The <see cref="ILessEngine"/>.
-        /// </returns>
-        private ILessEngine CreateLessEngine(Parser lessParser, BundleContext context)
-        {
-            Logger logger = new NullLogger(LogLevel.Error);
-            if (context.EnableInstrumentation)
-            {
-                logger = new AspNetTraceLogger(LogLevel.Debug, new Http());
-            }
-
-            return new LessEngine(lessParser, logger, context.EnableOptimizations, false);
->>>>>>> 20b97c9d
         }
 
         /// <summary>
-        /// Gets the file dependencies (@imports) of the LESS file being parsed.
+        ///     Gets the file dependencies (@imports) of the LESS file being parsed.
         /// </summary>
-        /// <param name="lessParser">The LESS parser.</param>
-        /// <param name="virtualFile">The virtual file</param>
+        /// <param name="lessEngine">The LESS engine.</param>
         /// <returns>An array of file references to the dependent file references.</returns>
-        private static IEnumerable<BundleFile> GetFileDependencies(Parser lessParser, VirtualFile virtualFile)
+        private static IEnumerable<BundleFile> GetFileDependencies(LessEngine lessEngine)
         {
-            var pathResolver = lessParser.GetPathResolver();
+            ImportedFilePathResolver pathResolver = lessEngine.Parser.GetPathResolver();
+            VirtualPathProvider vpp = BundleTable.VirtualPathProvider;
 
-            foreach (var importPath in lessParser.Importer.Imports)
+            foreach (string resolvedVirtualPath in lessEngine.GetImports().Select(pathResolver.GetFullPath))
             {
-                yield return new BundleFile(pathResolver.GetFullPath(importPath), virtualFile);
+                // the file was successfully imported, therefore no need to check before vpp.GetFile
+                yield return new BundleFile(resolvedVirtualPath, vpp.GetFile(resolvedVirtualPath));
             }
 
-            lessParser.Importer.Imports.Clear();
+            lessEngine.ResetImports();
         }
-<<<<<<< HEAD
-=======
-
-        /// <summary>
-        /// Returns an <see cref="IPathResolver"/> instance used by the specified LESS lessParser.
-        /// </summary>
-        /// <param name="lessParser">
-        /// The LESS parser.
-        /// </param>
-        /// <returns>
-        /// The <see cref="IPathResolver"/>.
-        /// </returns>
-        private IPathResolver GetPathResolver(Parser lessParser)
-        {
-            var importer = lessParser.Importer as Importer;
-            if (importer != null)
-            {
-                var fileReader = importer.FileReader as FileReader;
-
-                if (fileReader != null)
-                {
-                    return fileReader.PathResolver;
-                }
-            }
-
-            return null;
-        }
-
-        /// <summary>
-        /// Informs the LESS parser about the path to the currently processed file. 
-        /// This is done by using a custom <see cref="IPathResolver"/> implementation.
-        /// </summary>
-        /// <param name="lessParser">The LESS parser.</param>
-        /// <param name="currentFilePath">The path to the currently processed file.</param>
-        private void SetCurrentFilePath(Parser lessParser, string currentFilePath)
-        {
-            var importer = lessParser.Importer as Importer;
-
-            if (importer == null)
-            {
-                throw new InvalidOperationException("Unexpected dotless importer type.");
-            }
-
-            var fileReader = new FileReader(new ImportedFilePathResolver(currentFilePath));
-            importer.FileReader = fileReader;
-        }
->>>>>>> 20b97c9d
     }
 }