﻿<?xml version="1.0" encoding="utf-8"?>
<Project ToolsVersion="4.0" DefaultTargets="Build" xmlns="http://schemas.microsoft.com/developer/msbuild/2003">
  <Import Project="$(MSBuildExtensionsPath)\$(MSBuildToolsVersion)\Microsoft.Common.props" Condition="Exists('$(MSBuildExtensionsPath)\$(MSBuildToolsVersion)\Microsoft.Common.props')" />
  <PropertyGroup>
    <Configuration Condition=" '$(Configuration)' == '' ">Debug</Configuration>
    <Platform Condition=" '$(Platform)' == '' ">AnyCPU</Platform>
    <ProjectGuid>{839E7E88-A623-4429-B6F8-F34F789165BD}</ProjectGuid>
    <OutputType>Library</OutputType>
    <AppDesignerFolder>Properties</AppDesignerFolder>
    <RootNamespace>System.Web.Optimization</RootNamespace>
    <AssemblyName>System.Web.Optimization.Less</AssemblyName>
    <TargetFrameworkVersion>v4.0</TargetFrameworkVersion>
    <FileAlignment>512</FileAlignment>
    <SolutionDir Condition="$(SolutionDir) == '' Or $(SolutionDir) == '*Undefined*'">..\</SolutionDir>
    <RestorePackages>true</RestorePackages>
    <WebGreaseLibPath>..\packages\WebGrease.1.5.2\lib</WebGreaseLibPath>
  </PropertyGroup>
  <PropertyGroup Condition=" '$(Configuration)|$(Platform)' == 'Debug|AnyCPU' ">
    <DebugSymbols>true</DebugSymbols>
    <DebugType>full</DebugType>
    <Optimize>false</Optimize>
    <OutputPath>bin\Debug\</OutputPath>
    <DefineConstants>DEBUG;TRACE</DefineConstants>
    <ErrorReport>prompt</ErrorReport>
    <WarningLevel>4</WarningLevel>
  </PropertyGroup>
  <PropertyGroup Condition=" '$(Configuration)|$(Platform)' == 'Release|AnyCPU' ">
    <DebugType>pdbonly</DebugType>
    <Optimize>true</Optimize>
    <OutputPath>bin\Release\</OutputPath>
    <DefineConstants>TRACE</DefineConstants>
    <ErrorReport>prompt</ErrorReport>
    <WarningLevel>4</WarningLevel>
  </PropertyGroup>
  <PropertyGroup>
    <SignAssembly>true</SignAssembly>
  </PropertyGroup>
  <PropertyGroup>
    <AssemblyOriginatorKeyFile>
    </AssemblyOriginatorKeyFile>
  </PropertyGroup>
  <ItemGroup>
    <Reference Include="Antlr3.Runtime, Version=3.4.1.9004, Culture=neutral, PublicKeyToken=eb42632606e9261f, processorArchitecture=MSIL">
      <SpecificVersion>False</SpecificVersion>
      <HintPath>..\packages\Antlr.3.4.1.9004\lib\Antlr3.Runtime.dll</HintPath>
    </Reference>
    <Reference Include="dotless.Core, Version=1.4.0.0, Culture=neutral, PublicKeyToken=96b446c9e63eae34, processorArchitecture=MSIL">
      <SpecificVersion>False</SpecificVersion>
      <HintPath>..\packages\dotless.1.4.0.0\lib\dotless.Core.dll</HintPath>
    </Reference>
    <Reference Include="Microsoft.Web.Infrastructure, Version=1.0.0.0, Culture=neutral, PublicKeyToken=31bf3856ad364e35, processorArchitecture=MSIL">
      <Private>True</Private>
      <HintPath>..\packages\Microsoft.Web.Infrastructure.1.0.0.0\lib\net40\Microsoft.Web.Infrastructure.dll</HintPath>
    </Reference>
    <Reference Include="Newtonsoft.Json">
      <HintPath>..\packages\Newtonsoft.Json.5.0.8\lib\net40\Newtonsoft.Json.dll</HintPath>
    </Reference>
    <Reference Include="System" />
    <Reference Include="System.Core" />
    <Reference Include="System.Web" />
    <Reference Include="System.Web.Optimization, Version=1.1.0.0, Culture=neutral, PublicKeyToken=31bf3856ad364e35, processorArchitecture=MSIL">
      <SpecificVersion>False</SpecificVersion>
      <HintPath>..\packages\Microsoft.AspNet.Web.Optimization.1.1.2\lib\net40\System.Web.Optimization.dll</HintPath>
    </Reference>
<<<<<<< HEAD
    <Reference Include="WebGrease">
      <HintPath>..\packages\WebGrease.1.3.0\lib\WebGrease.dll</HintPath>
=======
    <Reference Include="System.Xml.Linq" />
    <Reference Include="System.Data.DataSetExtensions" />
    <Reference Include="Microsoft.CSharp" />
    <Reference Include="System.Data" />
    <Reference Include="System.Xml" />
    <Reference Include="WebGrease, Version=1.5.2.14234, Culture=neutral, PublicKeyToken=31bf3856ad364e35, processorArchitecture=MSIL">
      <SpecificVersion>False</SpecificVersion>
      <HintPath>..\packages\WebGrease.1.5.2\lib\WebGrease.dll</HintPath>
>>>>>>> 20b97c9d
    </Reference>
  </ItemGroup>
  <ItemGroup>
    <Compile Include="ImportedFilePathResolver.cs" />
    <Compile Include="LessBundle.cs" />
    <Compile Include="LessDependencyCache.cs" />
    <Compile Include="LessExtensions.cs" />
    <Compile Include="LessTransform.cs" />
    <Compile Include="Properties\AssemblyInfo.cs" />
    <Compile Include="LessVirtualFileReader.cs" />
  </ItemGroup>
  <ItemGroup>
    <None Include="Key.pfx" />
    <None Include="packages.config" />
  </ItemGroup>
  <Import Project="$(MSBuildToolsPath)\Microsoft.CSharp.targets" />
  <Import Project="$(SolutionDir)\.nuget\NuGet.targets" Condition="Exists('$(SolutionDir)\.nuget\NuGet.targets')" />
  <!-- To modify your build process, add your task inside one of the targets below and uncomment it. 
       Other similar extension points exist, see Microsoft.Common.targets.
  <Target Name="BeforeBuild">
  </Target>
  <Target Name="AfterBuild">
  </Target>
  -->
</Project><|MERGE_RESOLUTION|>--- conflicted
+++ resolved
@@ -36,8 +36,7 @@
     <SignAssembly>true</SignAssembly>
   </PropertyGroup>
   <PropertyGroup>
-    <AssemblyOriginatorKeyFile>
-    </AssemblyOriginatorKeyFile>
+    <AssemblyOriginatorKeyFile>Key.pfx</AssemblyOriginatorKeyFile>
   </PropertyGroup>
   <ItemGroup>
     <Reference Include="Antlr3.Runtime, Version=3.4.1.9004, Culture=neutral, PublicKeyToken=eb42632606e9261f, processorArchitecture=MSIL">
@@ -62,33 +61,25 @@
       <SpecificVersion>False</SpecificVersion>
       <HintPath>..\packages\Microsoft.AspNet.Web.Optimization.1.1.2\lib\net40\System.Web.Optimization.dll</HintPath>
     </Reference>
-<<<<<<< HEAD
-    <Reference Include="WebGrease">
-      <HintPath>..\packages\WebGrease.1.3.0\lib\WebGrease.dll</HintPath>
-=======
-    <Reference Include="System.Xml.Linq" />
-    <Reference Include="System.Data.DataSetExtensions" />
-    <Reference Include="Microsoft.CSharp" />
-    <Reference Include="System.Data" />
-    <Reference Include="System.Xml" />
     <Reference Include="WebGrease, Version=1.5.2.14234, Culture=neutral, PublicKeyToken=31bf3856ad364e35, processorArchitecture=MSIL">
       <SpecificVersion>False</SpecificVersion>
       <HintPath>..\packages\WebGrease.1.5.2\lib\WebGrease.dll</HintPath>
->>>>>>> 20b97c9d
     </Reference>
   </ItemGroup>
   <ItemGroup>
+    <Compile Include="DynamicBundle.cs" />
+    <Compile Include="DynamicScriptBundle.cs" />
     <Compile Include="ImportedFilePathResolver.cs" />
     <Compile Include="LessBundle.cs" />
-    <Compile Include="LessDependencyCache.cs" />
+    <Compile Include="DependencyCache.cs" />
     <Compile Include="LessExtensions.cs" />
     <Compile Include="LessTransform.cs" />
     <Compile Include="Properties\AssemblyInfo.cs" />
     <Compile Include="LessVirtualFileReader.cs" />
   </ItemGroup>
   <ItemGroup>
+    <None Include="packages.config" />
     <None Include="Key.pfx" />
-    <None Include="packages.config" />
   </ItemGroup>
   <Import Project="$(MSBuildToolsPath)\Microsoft.CSharp.targets" />
   <Import Project="$(SolutionDir)\.nuget\NuGet.targets" Condition="Exists('$(SolutionDir)\.nuget\NuGet.targets')" />
