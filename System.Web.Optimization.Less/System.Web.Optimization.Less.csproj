--- conflicted
+++ resolved
@@ -1,100 +1,3 @@
-<<<<<<< HEAD
-﻿<?xml version="1.0" encoding="utf-8"?>
-<Project ToolsVersion="12.0" DefaultTargets="Build" xmlns="http://schemas.microsoft.com/developer/msbuild/2003">
-  <Import Project="$(MSBuildExtensionsPath)\$(MSBuildToolsVersion)\Microsoft.Common.props" Condition="Exists('$(MSBuildExtensionsPath)\$(MSBuildToolsVersion)\Microsoft.Common.props')" />
-  <PropertyGroup>
-    <Configuration Condition=" '$(Configuration)' == '' ">Debug</Configuration>
-    <Platform Condition=" '$(Platform)' == '' ">AnyCPU</Platform>
-    <ProjectGuid>{839E7E88-A623-4429-B6F8-F34F789165BD}</ProjectGuid>
-    <OutputType>Library</OutputType>
-    <AppDesignerFolder>Properties</AppDesignerFolder>
-    <RootNamespace>System.Web.Optimization</RootNamespace>
-    <AssemblyName>System.Web.Optimization.Less</AssemblyName>
-    <TargetFrameworkVersion>v4.6.1</TargetFrameworkVersion>
-    <FileAlignment>512</FileAlignment>
-    <TargetFrameworkProfile />
-  </PropertyGroup>
-  <PropertyGroup Condition=" '$(Configuration)|$(Platform)' == 'Debug|AnyCPU' ">
-    <DebugSymbols>true</DebugSymbols>
-    <DebugType>full</DebugType>
-    <Optimize>false</Optimize>
-    <OutputPath>bin\Debug\</OutputPath>
-    <DefineConstants>DEBUG;TRACE</DefineConstants>
-    <ErrorReport>prompt</ErrorReport>
-    <WarningLevel>4</WarningLevel>
-    <DocumentationFile>bin\Debug\System.Web.Optimization.Less.XML</DocumentationFile>
-    <Prefer32Bit>false</Prefer32Bit>
-  </PropertyGroup>
-  <PropertyGroup Condition=" '$(Configuration)|$(Platform)' == 'Release|AnyCPU' ">
-    <DebugType>pdbonly</DebugType>
-    <Optimize>true</Optimize>
-    <OutputPath>bin\Release\</OutputPath>
-    <DefineConstants>TRACE</DefineConstants>
-    <ErrorReport>prompt</ErrorReport>
-    <WarningLevel>4</WarningLevel>
-    <DocumentationFile>bin\Release\System.Web.Optimization.Less.XML</DocumentationFile>
-    <Prefer32Bit>false</Prefer32Bit>
-  </PropertyGroup>
-  <PropertyGroup>
-    <SignAssembly>true</SignAssembly>
-  </PropertyGroup>
-  <PropertyGroup>
-    <AssemblyOriginatorKeyFile>
-    </AssemblyOriginatorKeyFile>
-  </PropertyGroup>
-  <ItemGroup>
-    <Reference Include="Antlr3.Runtime, Version=3.4.1.9004, Culture=neutral, PublicKeyToken=eb42632606e9261f, processorArchitecture=MSIL">
-      <SpecificVersion>False</SpecificVersion>
-      <HintPath>..\packages\Antlr.3.4.1.9004\lib\Antlr3.Runtime.dll</HintPath>
-    </Reference>
-    <Reference Include="dotless.AspNet, Version=1.6.4.0, Culture=neutral, PublicKeyToken=96b446c9e63eae34, processorArchitecture=MSIL">
-      <HintPath>..\packages\dotless.AspNetHandler.1.6.4\lib\net461\dotless.AspNet.dll</HintPath>
-    </Reference>
-    <Reference Include="dotless.Core, Version=1.6.4.0, Culture=neutral, PublicKeyToken=96b446c9e63eae34, processorArchitecture=MSIL">
-      <HintPath>..\packages\dotless.Core.1.6.4\lib\net461\dotless.Core.dll</HintPath>
-    </Reference>
-    <Reference Include="Microsoft.Extensions.DependencyInjection, Version=2.0.0.0, Culture=neutral, PublicKeyToken=adb9793829ddae60, processorArchitecture=MSIL">
-      <HintPath>..\packages\Microsoft.Extensions.DependencyInjection.2.0.0\lib\netstandard2.0\Microsoft.Extensions.DependencyInjection.dll</HintPath>
-    </Reference>
-    <Reference Include="Microsoft.Extensions.DependencyInjection.Abstractions, Version=2.0.0.0, Culture=neutral, PublicKeyToken=adb9793829ddae60, processorArchitecture=MSIL">
-      <HintPath>..\packages\Microsoft.Extensions.DependencyInjection.Abstractions.2.0.0\lib\netstandard2.0\Microsoft.Extensions.DependencyInjection.Abstractions.dll</HintPath>
-    </Reference>
-    <Reference Include="Microsoft.Web.Infrastructure, Version=1.0.0.0, Culture=neutral, PublicKeyToken=31bf3856ad364e35, processorArchitecture=MSIL">
-      <Private>True</Private>
-      <HintPath>..\packages\Microsoft.Web.Infrastructure.1.0.0.0\lib\net40\Microsoft.Web.Infrastructure.dll</HintPath>
-    </Reference>
-    <Reference Include="Newtonsoft.Json">
-      <HintPath>..\packages\Newtonsoft.Json.5.0.8\lib\net40\Newtonsoft.Json.dll</HintPath>
-    </Reference>
-    <Reference Include="System" />
-    <Reference Include="System.Core" />
-    <Reference Include="System.Web" />
-    <Reference Include="System.Web.Optimization, Version=1.1.0.0, Culture=neutral, PublicKeyToken=31bf3856ad364e35, processorArchitecture=MSIL">
-      <SpecificVersion>False</SpecificVersion>
-      <HintPath>..\packages\Microsoft.AspNet.Web.Optimization.1.1.2\lib\net40\System.Web.Optimization.dll</HintPath>
-    </Reference>
-    <Reference Include="WebGrease, Version=1.6.5135.21930, Culture=neutral, PublicKeyToken=31bf3856ad364e35, processorArchitecture=MSIL">
-      <Private>True</Private>
-      <HintPath>..\packages\WebGrease.1.6.0\lib\WebGrease.dll</HintPath>
-    </Reference>
-  </ItemGroup>
-  <ItemGroup>
-    <Compile Include="DynamicBundle.cs" />
-    <Compile Include="DynamicScriptBundle.cs" />
-    <Compile Include="ImportedFilePathResolver.cs" />
-    <Compile Include="LessBundle.cs" />
-    <Compile Include="DependencyCache.cs" />
-    <Compile Include="LessExtensions.cs" />
-    <Compile Include="LessTransform.cs" />
-    <Compile Include="Properties\AssemblyInfo.cs" />
-    <Compile Include="LessVirtualFileReader.cs" />
-  </ItemGroup>
-  <ItemGroup>
-    <None Include="app.config" />
-    <None Include="packages.config" />
-  </ItemGroup>
-  <Import Project="$(MSBuildToolsPath)\Microsoft.CSharp.targets" />
-=======
 ﻿<?xml version="1.0" encoding="utf-8"?>
 <Project ToolsVersion="12.0" DefaultTargets="Build" xmlns="http://schemas.microsoft.com/developer/msbuild/2003">
   <Import Project="$(MSBuildExtensionsPath)\$(MSBuildToolsVersion)\Microsoft.Common.props" Condition="Exists('$(MSBuildExtensionsPath)\$(MSBuildToolsVersion)\Microsoft.Common.props')" />
@@ -188,7 +91,6 @@
     <None Include="Key.pfx" />
   </ItemGroup>
   <Import Project="$(MSBuildToolsPath)\Microsoft.CSharp.targets" />
->>>>>>> 294b55bb
   <!-- To modify your build process, add your task inside one of the targets below and uncomment it.
        Other similar extension points exist, see Microsoft.Common.targets.
   <Target Name="BeforeBuild">
