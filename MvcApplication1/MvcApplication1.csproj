--- conflicted
+++ resolved
@@ -26,10 +26,7 @@
     <UpgradeBackupLocation>
     </UpgradeBackupLocation>
     <OldToolsVersion>4.0</OldToolsVersion>
-<<<<<<< HEAD
-=======
     <TargetFrameworkProfile />
->>>>>>> 298b4331
     <Use64BitIISExpress />
     <UseGlobalApplicationHostFile />
   </PropertyGroup>
@@ -153,7 +150,6 @@
     <Content Include="Content\bootstrap-responsive.min.css" />
     <Content Include="Content\bootstrap.css" />
     <Content Include="Content\bootstrap.min.css" />
-    <Content Include="Content\images\1529607090546.jpg" />
     <Content Include="Content\images\glyphicons-halflings-white.png" />
     <Content Include="Content\images\glyphicons-halflings.png" />
     <Content Include="Global.asax" />
