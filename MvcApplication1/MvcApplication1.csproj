﻿<?xml version="1.0" encoding="utf-8"?>
<Project ToolsVersion="4.0" DefaultTargets="Build" xmlns="http://schemas.microsoft.com/developer/msbuild/2003">
  <Import Project="$(MSBuildExtensionsPath)\$(MSBuildToolsVersion)\Microsoft.Common.props" Condition="Exists('$(MSBuildExtensionsPath)\$(MSBuildToolsVersion)\Microsoft.Common.props')" />
  <PropertyGroup>
    <Configuration Condition=" '$(Configuration)' == '' ">Debug</Configuration>
    <Platform Condition=" '$(Platform)' == '' ">AnyCPU</Platform>
    <ProductVersion>
    </ProductVersion>
    <SchemaVersion>2.0</SchemaVersion>
    <ProjectGuid>{A9BD9435-7E7F-4BC3-BFFD-99242589EB60}</ProjectGuid>
    <ProjectTypeGuids>{E3E379DF-F4C6-4180-9B81-6769533ABE47};{349c5851-65df-11da-9384-00065b846f21};{fae04ec0-301f-11d3-bf4b-00c04f79efbc}</ProjectTypeGuids>
    <OutputType>Library</OutputType>
    <AppDesignerFolder>Properties</AppDesignerFolder>
    <RootNamespace>MvcApplication1</RootNamespace>
    <AssemblyName>MvcApplication1</AssemblyName>
    <TargetFrameworkVersion>v4.5</TargetFrameworkVersion>
    <MvcBuildViews>false</MvcBuildViews>
    <UseIISExpress>true</UseIISExpress>
    <IISExpressSSLPort />
    <IISExpressAnonymousAuthentication />
    <IISExpressWindowsAuthentication />
    <IISExpressUseClassicPipelineMode />
    <SolutionDir Condition="$(SolutionDir) == '' Or $(SolutionDir) == '*Undefined*'">..\</SolutionDir>
    <RestorePackages>true</RestorePackages>
    <WebGreaseLibPath>..\packages\WebGrease.1.5.2\lib</WebGreaseLibPath>
  </PropertyGroup>
  <PropertyGroup Condition=" '$(Configuration)|$(Platform)' == 'Debug|AnyCPU' ">
    <DebugSymbols>true</DebugSymbols>
    <DebugType>full</DebugType>
    <Optimize>false</Optimize>
    <OutputPath>bin\</OutputPath>
    <DefineConstants>DEBUG;TRACE</DefineConstants>
    <ErrorReport>prompt</ErrorReport>
    <WarningLevel>4</WarningLevel>
  </PropertyGroup>
  <PropertyGroup Condition=" '$(Configuration)|$(Platform)' == 'Release|AnyCPU' ">
    <DebugType>pdbonly</DebugType>
    <Optimize>true</Optimize>
    <OutputPath>bin\</OutputPath>
    <DefineConstants>TRACE</DefineConstants>
    <ErrorReport>prompt</ErrorReport>
    <WarningLevel>4</WarningLevel>
  </PropertyGroup>
  <ItemGroup>
    <Reference Include="Antlr3.Runtime, Version=3.4.1.9004, Culture=neutral, PublicKeyToken=eb42632606e9261f, processorArchitecture=MSIL">
      <SpecificVersion>False</SpecificVersion>
      <HintPath>..\packages\Antlr.3.4.1.9004\lib\Antlr3.Runtime.dll</HintPath>
    </Reference>
    <Reference Include="dotless.Core, Version=1.4.0.0, Culture=neutral, PublicKeyToken=96b446c9e63eae34, processorArchitecture=MSIL">
      <SpecificVersion>False</SpecificVersion>
      <HintPath>..\packages\dotless.1.4.0.0\lib\dotless.Core.dll</HintPath>
    </Reference>
    <Reference Include="Microsoft.CSharp" />
    <Reference Include="Newtonsoft.Json">
      <HintPath>..\packages\Newtonsoft.Json.5.0.8\lib\net45\Newtonsoft.Json.dll</HintPath>
    </Reference>
    <Reference Include="System" />
    <Reference Include="System.Data" />
    <Reference Include="System.Data.Entity" />
    <Reference Include="System.Drawing" />
    <Reference Include="System.Web.DynamicData" />
    <Reference Include="System.Web.Entity" />
    <Reference Include="System.Web.ApplicationServices" />
    <Reference Include="System.ComponentModel.DataAnnotations" />
    <Reference Include="System.Core" />
    <Reference Include="System.Data.DataSetExtensions" />
    <Reference Include="System.Web.Helpers, Version=2.0.0.0, Culture=neutral, PublicKeyToken=31bf3856ad364e35, processorArchitecture=MSIL">
      <Private>True</Private>
      <HintPath>..\packages\Microsoft.AspNet.WebPages.2.0.30506.0\lib\net40\System.Web.Helpers.dll</HintPath>
    </Reference>
    <Reference Include="System.Web.Mvc, Version=4.0.0.0, Culture=neutral, PublicKeyToken=31bf3856ad364e35, processorArchitecture=MSIL">
      <Private>True</Private>
      <HintPath>..\packages\Microsoft.AspNet.Mvc.4.0.30506.0\lib\net40\System.Web.Mvc.dll</HintPath>
    </Reference>
    <Reference Include="System.Web.Optimization, Version=1.1.0.0, Culture=neutral, PublicKeyToken=31bf3856ad364e35, processorArchitecture=MSIL">
      <SpecificVersion>False</SpecificVersion>
      <HintPath>..\packages\Microsoft.AspNet.Web.Optimization.1.1.2\lib\net40\System.Web.Optimization.dll</HintPath>
    </Reference>
    <Reference Include="System.Web.Razor, Version=2.0.0.0, Culture=neutral, PublicKeyToken=31bf3856ad364e35, processorArchitecture=MSIL">
      <Private>True</Private>
      <HintPath>..\packages\Microsoft.AspNet.Razor.2.0.30506.0\lib\net40\System.Web.Razor.dll</HintPath>
    </Reference>
    <Reference Include="System.Web.WebPages, Version=2.0.0.0, Culture=neutral, PublicKeyToken=31bf3856ad364e35, processorArchitecture=MSIL">
      <Private>True</Private>
      <HintPath>..\packages\Microsoft.AspNet.WebPages.2.0.30506.0\lib\net40\System.Web.WebPages.dll</HintPath>
    </Reference>
    <Reference Include="System.Web.WebPages.Deployment, Version=2.0.0.0, Culture=neutral, PublicKeyToken=31bf3856ad364e35, processorArchitecture=MSIL">
      <Private>True</Private>
      <HintPath>..\packages\Microsoft.AspNet.WebPages.2.0.30506.0\lib\net40\System.Web.WebPages.Deployment.dll</HintPath>
    </Reference>
    <Reference Include="System.Web.WebPages.Razor, Version=2.0.0.0, Culture=neutral, PublicKeyToken=31bf3856ad364e35, processorArchitecture=MSIL">
      <Private>True</Private>
      <HintPath>..\packages\Microsoft.AspNet.WebPages.2.0.30506.0\lib\net40\System.Web.WebPages.Razor.dll</HintPath>
    </Reference>
    <Reference Include="System.Xml.Linq" />
    <Reference Include="System.Web" />
    <Reference Include="System.Web.Extensions" />
    <Reference Include="System.Web.Abstractions" />
    <Reference Include="System.Web.Routing" />
    <Reference Include="System.Xml" />
    <Reference Include="System.Configuration" />
    <Reference Include="System.Web.Services" />
    <Reference Include="System.EnterpriseServices" />
    <Reference Include="Microsoft.Web.Infrastructure, Version=1.0.0.0, Culture=neutral, PublicKeyToken=31bf3856ad364e35, processorArchitecture=MSIL">
      <Private>True</Private>
      <HintPath>..\packages\Microsoft.Web.Infrastructure.1.0.0.0\lib\net40\Microsoft.Web.Infrastructure.dll</HintPath>
    </Reference>
    <Reference Include="System.Net.Http">
    </Reference>
    <Reference Include="System.Net.Http.WebRequest">
    </Reference>
    <Reference Include="WebActivatorEx">
      <HintPath>..\packages\WebActivatorEx.2.0.2\lib\net40\WebActivatorEx.dll</HintPath>
    </Reference>
    <Reference Include="WebGrease, Version=1.5.2.14234, Culture=neutral, PublicKeyToken=31bf3856ad364e35, processorArchitecture=MSIL">
      <SpecificVersion>False</SpecificVersion>
      <HintPath>..\packages\WebGrease.1.5.2\lib\WebGrease.dll</HintPath>
    </Reference>
  </ItemGroup>
  <ItemGroup>
    <Compile Include="BootstrapTheme\HtmlHelperExtensions.cs" />
    <Compile Include="BootstrapTheme\VirtualPathFile.cs" />
    <Compile Include="BootstrapTheme\BootstrapThemeVirtualPathProvider.cs" />
    <Compile Include="App_Start\BootstrapBundleConfig.cs" />
    <Compile Include="App_Start\BundleConfig.cs" />
    <Compile Include="App_Start\FilterConfig.cs" />
    <Compile Include="App_Start\RouteConfig.cs" />
    <Compile Include="Controllers\HomeController.cs" />
    <Compile Include="Global.asax.cs">
      <DependentUpon>Global.asax</DependentUpon>
    </Compile>
    <Compile Include="Properties\AssemblyInfo.cs" />
  </ItemGroup>
  <ItemGroup>
    <Content Include="Content\bootstrap-datepicker.css" />
    <Content Include="Content\bootstrap-datepicker.min.css" />
    <Content Include="Content\bootstrap-responsive.css" />
    <Content Include="Content\bootstrap-responsive.min.css" />
    <Content Include="Content\bootstrap.css" />
    <Content Include="Content\bootstrap.min.css" />
    <Content Include="Content\images\glyphicons-halflings-white.png" />
    <Content Include="Content\images\glyphicons-halflings.png" />
    <Content Include="Global.asax" />
    <Content Include="Scripts\bootstrap-datepicker-globalize.js" />
    <Content Include="Scripts\bootstrap-datepicker-globalize.min.js" />
    <Content Include="Scripts\bootstrap-datepicker.js" />
    <Content Include="Scripts\bootstrap-datepicker.min.js" />
    <Content Include="Scripts\bootstrap.js" />
    <Content Include="Scripts\bootstrap.min.js" />
    <Content Include="Content\less\wells.less" />
    <Content Include="Content\less\variables.less" />
    <Content Include="Content\less\utilities.less" />
    <Content Include="Content\less\type.less" />
    <Content Include="Content\less\tooltip.less" />
    <Content Include="Content\less\thumbnails.less" />
    <Content Include="Content\less\tables.less" />
    <Content Include="Content\less\sprites.less" />
    <Content Include="Content\less\scaffolding.less" />
    <Content Include="Content\less\responsive-utilities.less" />
    <Content Include="Content\less\responsive-navbar.less" />
    <Content Include="Content\less\responsive-768px-979px.less" />
    <Content Include="Content\less\responsive-767px-max.less" />
    <Content Include="Content\less\responsive-1200px-min.less" />
    <Content Include="Content\less\responsive.less" />
    <Content Include="Content\less\reset.less" />
    <Content Include="Content\less\progress-bars.less" />
    <Content Include="Content\less\popovers.less" />
    <Content Include="Content\less\pagination.less" />
    <Content Include="Content\less\pager.less" />
    <Content Include="Content\less\navs.less" />
    <Content Include="Content\less\navbar.less" />
    <Content Include="Content\less\modals.less" />
    <Content Include="Content\less\mixins.less" />
    <Content Include="Content\less\media.less" />
    <Content Include="Content\less\layouts.less" />
    <Content Include="Content\less\labels-badges.less" />
    <Content Include="Content\less\hero-unit.less" />
    <Content Include="Content\less\grid.less" />
    <Content Include="Content\less\forms.less" />
    <Content Include="Content\less\dropdowns.less" />
    <Content Include="Content\less\component-animations.less" />
    <Content Include="Content\less\code.less" />
    <Content Include="Content\less\close.less" />
    <Content Include="Content\less\carousel.less" />
    <Content Include="Content\less\buttons.less" />
    <Content Include="Content\less\button-groups.less" />
    <Content Include="Content\less\breadcrumbs.less" />
    <Content Include="Content\less\bootstrap.less" />
    <Content Include="Content\less\alerts.less" />
    <Content Include="Content\less\accordion.less" />
<<<<<<< HEAD
    <Content Include="Content\less\variables.dark.less" />
    <Content Include="Content\less\variables.weird.less" />
=======
    <Content Include="Content\less-2\layouts.less" />
    <Content Include="Content\layouts.less" />
>>>>>>> 20b97c9d
    <None Include="Scripts\jquery-2.0.2.intellisense.js" />
    <Content Include="Scripts\jquery-2.0.2.js" />
    <Content Include="Scripts\jquery-2.0.2.min.js" />
    <Content Include="Scripts\jquery.globalize\cultures\globalize.culture.af-ZA.js" />
    <Content Include="Scripts\jquery.globalize\cultures\globalize.culture.af.js" />
    <Content Include="Scripts\jquery.globalize\cultures\globalize.culture.am-ET.js" />
    <Content Include="Scripts\jquery.globalize\cultures\globalize.culture.am.js" />
    <Content Include="Scripts\jquery.globalize\cultures\globalize.culture.ar-AE.js" />
    <Content Include="Scripts\jquery.globalize\cultures\globalize.culture.ar-BH.js" />
    <Content Include="Scripts\jquery.globalize\cultures\globalize.culture.ar-DZ.js" />
    <Content Include="Scripts\jquery.globalize\cultures\globalize.culture.ar-EG.js" />
    <Content Include="Scripts\jquery.globalize\cultures\globalize.culture.ar-IQ.js" />
    <Content Include="Scripts\jquery.globalize\cultures\globalize.culture.ar-JO.js" />
    <Content Include="Scripts\jquery.globalize\cultures\globalize.culture.ar-KW.js" />
    <Content Include="Scripts\jquery.globalize\cultures\globalize.culture.ar-LB.js" />
    <Content Include="Scripts\jquery.globalize\cultures\globalize.culture.ar-LY.js" />
    <Content Include="Scripts\jquery.globalize\cultures\globalize.culture.ar-MA.js" />
    <Content Include="Scripts\jquery.globalize\cultures\globalize.culture.ar-OM.js" />
    <Content Include="Scripts\jquery.globalize\cultures\globalize.culture.ar-QA.js" />
    <Content Include="Scripts\jquery.globalize\cultures\globalize.culture.ar-SA.js" />
    <Content Include="Scripts\jquery.globalize\cultures\globalize.culture.ar-SY.js" />
    <Content Include="Scripts\jquery.globalize\cultures\globalize.culture.ar-TN.js" />
    <Content Include="Scripts\jquery.globalize\cultures\globalize.culture.ar-YE.js" />
    <Content Include="Scripts\jquery.globalize\cultures\globalize.culture.ar.js" />
    <Content Include="Scripts\jquery.globalize\cultures\globalize.culture.arn-CL.js" />
    <Content Include="Scripts\jquery.globalize\cultures\globalize.culture.arn.js" />
    <Content Include="Scripts\jquery.globalize\cultures\globalize.culture.as-IN.js" />
    <Content Include="Scripts\jquery.globalize\cultures\globalize.culture.as.js" />
    <Content Include="Scripts\jquery.globalize\cultures\globalize.culture.az-Cyrl-AZ.js" />
    <Content Include="Scripts\jquery.globalize\cultures\globalize.culture.az-Cyrl.js" />
    <Content Include="Scripts\jquery.globalize\cultures\globalize.culture.az-Latn-AZ.js" />
    <Content Include="Scripts\jquery.globalize\cultures\globalize.culture.az-Latn.js" />
    <Content Include="Scripts\jquery.globalize\cultures\globalize.culture.az.js" />
    <Content Include="Scripts\jquery.globalize\cultures\globalize.culture.ba-RU.js" />
    <Content Include="Scripts\jquery.globalize\cultures\globalize.culture.ba.js" />
    <Content Include="Scripts\jquery.globalize\cultures\globalize.culture.be-BY.js" />
    <Content Include="Scripts\jquery.globalize\cultures\globalize.culture.be.js" />
    <Content Include="Scripts\jquery.globalize\cultures\globalize.culture.bg-BG.js" />
    <Content Include="Scripts\jquery.globalize\cultures\globalize.culture.bg.js" />
    <Content Include="Scripts\jquery.globalize\cultures\globalize.culture.bn-BD.js" />
    <Content Include="Scripts\jquery.globalize\cultures\globalize.culture.bn-IN.js" />
    <Content Include="Scripts\jquery.globalize\cultures\globalize.culture.bn.js" />
    <Content Include="Scripts\jquery.globalize\cultures\globalize.culture.bo-CN.js" />
    <Content Include="Scripts\jquery.globalize\cultures\globalize.culture.bo.js" />
    <Content Include="Scripts\jquery.globalize\cultures\globalize.culture.br-FR.js" />
    <Content Include="Scripts\jquery.globalize\cultures\globalize.culture.br.js" />
    <Content Include="Scripts\jquery.globalize\cultures\globalize.culture.bs-Cyrl-BA.js" />
    <Content Include="Scripts\jquery.globalize\cultures\globalize.culture.bs-Cyrl.js" />
    <Content Include="Scripts\jquery.globalize\cultures\globalize.culture.bs-Latn-BA.js" />
    <Content Include="Scripts\jquery.globalize\cultures\globalize.culture.bs-Latn.js" />
    <Content Include="Scripts\jquery.globalize\cultures\globalize.culture.bs.js" />
    <Content Include="Scripts\jquery.globalize\cultures\globalize.culture.ca-ES.js" />
    <Content Include="Scripts\jquery.globalize\cultures\globalize.culture.ca.js" />
    <Content Include="Scripts\jquery.globalize\cultures\globalize.culture.co-FR.js" />
    <Content Include="Scripts\jquery.globalize\cultures\globalize.culture.co.js" />
    <Content Include="Scripts\jquery.globalize\cultures\globalize.culture.cs-CZ.js" />
    <Content Include="Scripts\jquery.globalize\cultures\globalize.culture.cs.js" />
    <Content Include="Scripts\jquery.globalize\cultures\globalize.culture.cy-GB.js" />
    <Content Include="Scripts\jquery.globalize\cultures\globalize.culture.cy.js" />
    <Content Include="Scripts\jquery.globalize\cultures\globalize.culture.da-DK.js" />
    <Content Include="Scripts\jquery.globalize\cultures\globalize.culture.da.js" />
    <Content Include="Scripts\jquery.globalize\cultures\globalize.culture.de-AT.js" />
    <Content Include="Scripts\jquery.globalize\cultures\globalize.culture.de-CH.js" />
    <Content Include="Scripts\jquery.globalize\cultures\globalize.culture.de-DE.js" />
    <Content Include="Scripts\jquery.globalize\cultures\globalize.culture.de-LI.js" />
    <Content Include="Scripts\jquery.globalize\cultures\globalize.culture.de-LU.js" />
    <Content Include="Scripts\jquery.globalize\cultures\globalize.culture.de.js" />
    <Content Include="Scripts\jquery.globalize\cultures\globalize.culture.dsb-DE.js" />
    <Content Include="Scripts\jquery.globalize\cultures\globalize.culture.dsb.js" />
    <Content Include="Scripts\jquery.globalize\cultures\globalize.culture.dv-MV.js" />
    <Content Include="Scripts\jquery.globalize\cultures\globalize.culture.dv.js" />
    <Content Include="Scripts\jquery.globalize\cultures\globalize.culture.el-GR.js" />
    <Content Include="Scripts\jquery.globalize\cultures\globalize.culture.el.js" />
    <Content Include="Scripts\jquery.globalize\cultures\globalize.culture.en-029.js" />
    <Content Include="Scripts\jquery.globalize\cultures\globalize.culture.en-AU.js" />
    <Content Include="Scripts\jquery.globalize\cultures\globalize.culture.en-BZ.js" />
    <Content Include="Scripts\jquery.globalize\cultures\globalize.culture.en-CA.js" />
    <Content Include="Scripts\jquery.globalize\cultures\globalize.culture.en-GB.js" />
    <Content Include="Scripts\jquery.globalize\cultures\globalize.culture.en-IE.js" />
    <Content Include="Scripts\jquery.globalize\cultures\globalize.culture.en-IN.js" />
    <Content Include="Scripts\jquery.globalize\cultures\globalize.culture.en-JM.js" />
    <Content Include="Scripts\jquery.globalize\cultures\globalize.culture.en-MY.js" />
    <Content Include="Scripts\jquery.globalize\cultures\globalize.culture.en-NZ.js" />
    <Content Include="Scripts\jquery.globalize\cultures\globalize.culture.en-PH.js" />
    <Content Include="Scripts\jquery.globalize\cultures\globalize.culture.en-SG.js" />
    <Content Include="Scripts\jquery.globalize\cultures\globalize.culture.en-TT.js" />
    <Content Include="Scripts\jquery.globalize\cultures\globalize.culture.en-US.js" />
    <Content Include="Scripts\jquery.globalize\cultures\globalize.culture.en-ZA.js" />
    <Content Include="Scripts\jquery.globalize\cultures\globalize.culture.en-ZW.js" />
    <Content Include="Scripts\jquery.globalize\cultures\globalize.culture.es-AR.js" />
    <Content Include="Scripts\jquery.globalize\cultures\globalize.culture.es-BO.js" />
    <Content Include="Scripts\jquery.globalize\cultures\globalize.culture.es-CL.js" />
    <Content Include="Scripts\jquery.globalize\cultures\globalize.culture.es-CO.js" />
    <Content Include="Scripts\jquery.globalize\cultures\globalize.culture.es-CR.js" />
    <Content Include="Scripts\jquery.globalize\cultures\globalize.culture.es-DO.js" />
    <Content Include="Scripts\jquery.globalize\cultures\globalize.culture.es-EC.js" />
    <Content Include="Scripts\jquery.globalize\cultures\globalize.culture.es-ES.js" />
    <Content Include="Scripts\jquery.globalize\cultures\globalize.culture.es-GT.js" />
    <Content Include="Scripts\jquery.globalize\cultures\globalize.culture.es-HN.js" />
    <Content Include="Scripts\jquery.globalize\cultures\globalize.culture.es-MX.js" />
    <Content Include="Scripts\jquery.globalize\cultures\globalize.culture.es-NI.js" />
    <Content Include="Scripts\jquery.globalize\cultures\globalize.culture.es-PA.js" />
    <Content Include="Scripts\jquery.globalize\cultures\globalize.culture.es-PE.js" />
    <Content Include="Scripts\jquery.globalize\cultures\globalize.culture.es-PR.js" />
    <Content Include="Scripts\jquery.globalize\cultures\globalize.culture.es-PY.js" />
    <Content Include="Scripts\jquery.globalize\cultures\globalize.culture.es-SV.js" />
    <Content Include="Scripts\jquery.globalize\cultures\globalize.culture.es-US.js" />
    <Content Include="Scripts\jquery.globalize\cultures\globalize.culture.es-UY.js" />
    <Content Include="Scripts\jquery.globalize\cultures\globalize.culture.es-VE.js" />
    <Content Include="Scripts\jquery.globalize\cultures\globalize.culture.es.js" />
    <Content Include="Scripts\jquery.globalize\cultures\globalize.culture.et-EE.js" />
    <Content Include="Scripts\jquery.globalize\cultures\globalize.culture.et.js" />
    <Content Include="Scripts\jquery.globalize\cultures\globalize.culture.eu-ES.js" />
    <Content Include="Scripts\jquery.globalize\cultures\globalize.culture.eu.js" />
    <Content Include="Scripts\jquery.globalize\cultures\globalize.culture.fa-IR.js" />
    <Content Include="Scripts\jquery.globalize\cultures\globalize.culture.fa.js" />
    <Content Include="Scripts\jquery.globalize\cultures\globalize.culture.fi-FI.js" />
    <Content Include="Scripts\jquery.globalize\cultures\globalize.culture.fi.js" />
    <Content Include="Scripts\jquery.globalize\cultures\globalize.culture.fil-PH.js" />
    <Content Include="Scripts\jquery.globalize\cultures\globalize.culture.fil.js" />
    <Content Include="Scripts\jquery.globalize\cultures\globalize.culture.fo-FO.js" />
    <Content Include="Scripts\jquery.globalize\cultures\globalize.culture.fo.js" />
    <Content Include="Scripts\jquery.globalize\cultures\globalize.culture.fr-BE.js" />
    <Content Include="Scripts\jquery.globalize\cultures\globalize.culture.fr-CA.js" />
    <Content Include="Scripts\jquery.globalize\cultures\globalize.culture.fr-CH.js" />
    <Content Include="Scripts\jquery.globalize\cultures\globalize.culture.fr-FR.js" />
    <Content Include="Scripts\jquery.globalize\cultures\globalize.culture.fr-LU.js" />
    <Content Include="Scripts\jquery.globalize\cultures\globalize.culture.fr-MC.js" />
    <Content Include="Scripts\jquery.globalize\cultures\globalize.culture.fr.js" />
    <Content Include="Scripts\jquery.globalize\cultures\globalize.culture.fy-NL.js" />
    <Content Include="Scripts\jquery.globalize\cultures\globalize.culture.fy.js" />
    <Content Include="Scripts\jquery.globalize\cultures\globalize.culture.ga-IE.js" />
    <Content Include="Scripts\jquery.globalize\cultures\globalize.culture.ga.js" />
    <Content Include="Scripts\jquery.globalize\cultures\globalize.culture.gd-GB.js" />
    <Content Include="Scripts\jquery.globalize\cultures\globalize.culture.gd.js" />
    <Content Include="Scripts\jquery.globalize\cultures\globalize.culture.gl-ES.js" />
    <Content Include="Scripts\jquery.globalize\cultures\globalize.culture.gl.js" />
    <Content Include="Scripts\jquery.globalize\cultures\globalize.culture.gsw-FR.js" />
    <Content Include="Scripts\jquery.globalize\cultures\globalize.culture.gsw.js" />
    <Content Include="Scripts\jquery.globalize\cultures\globalize.culture.gu-IN.js" />
    <Content Include="Scripts\jquery.globalize\cultures\globalize.culture.gu.js" />
    <Content Include="Scripts\jquery.globalize\cultures\globalize.culture.ha-Latn-NG.js" />
    <Content Include="Scripts\jquery.globalize\cultures\globalize.culture.ha-Latn.js" />
    <Content Include="Scripts\jquery.globalize\cultures\globalize.culture.ha.js" />
    <Content Include="Scripts\jquery.globalize\cultures\globalize.culture.he-IL.js" />
    <Content Include="Scripts\jquery.globalize\cultures\globalize.culture.he.js" />
    <Content Include="Scripts\jquery.globalize\cultures\globalize.culture.hi-IN.js" />
    <Content Include="Scripts\jquery.globalize\cultures\globalize.culture.hi.js" />
    <Content Include="Scripts\jquery.globalize\cultures\globalize.culture.hr-BA.js" />
    <Content Include="Scripts\jquery.globalize\cultures\globalize.culture.hr-HR.js" />
    <Content Include="Scripts\jquery.globalize\cultures\globalize.culture.hr.js" />
    <Content Include="Scripts\jquery.globalize\cultures\globalize.culture.hsb-DE.js" />
    <Content Include="Scripts\jquery.globalize\cultures\globalize.culture.hsb.js" />
    <Content Include="Scripts\jquery.globalize\cultures\globalize.culture.hu-HU.js" />
    <Content Include="Scripts\jquery.globalize\cultures\globalize.culture.hu.js" />
    <Content Include="Scripts\jquery.globalize\cultures\globalize.culture.hy-AM.js" />
    <Content Include="Scripts\jquery.globalize\cultures\globalize.culture.hy.js" />
    <Content Include="Scripts\jquery.globalize\cultures\globalize.culture.id-ID.js" />
    <Content Include="Scripts\jquery.globalize\cultures\globalize.culture.id.js" />
    <Content Include="Scripts\jquery.globalize\cultures\globalize.culture.ig-NG.js" />
    <Content Include="Scripts\jquery.globalize\cultures\globalize.culture.ig.js" />
    <Content Include="Scripts\jquery.globalize\cultures\globalize.culture.ii-CN.js" />
    <Content Include="Scripts\jquery.globalize\cultures\globalize.culture.ii.js" />
    <Content Include="Scripts\jquery.globalize\cultures\globalize.culture.is-IS.js" />
    <Content Include="Scripts\jquery.globalize\cultures\globalize.culture.is.js" />
    <Content Include="Scripts\jquery.globalize\cultures\globalize.culture.it-CH.js" />
    <Content Include="Scripts\jquery.globalize\cultures\globalize.culture.it-IT.js" />
    <Content Include="Scripts\jquery.globalize\cultures\globalize.culture.it.js" />
    <Content Include="Scripts\jquery.globalize\cultures\globalize.culture.iu-Cans-CA.js" />
    <Content Include="Scripts\jquery.globalize\cultures\globalize.culture.iu-Cans.js" />
    <Content Include="Scripts\jquery.globalize\cultures\globalize.culture.iu-Latn-CA.js" />
    <Content Include="Scripts\jquery.globalize\cultures\globalize.culture.iu-Latn.js" />
    <Content Include="Scripts\jquery.globalize\cultures\globalize.culture.iu.js" />
    <Content Include="Scripts\jquery.globalize\cultures\globalize.culture.ja-JP.js" />
    <Content Include="Scripts\jquery.globalize\cultures\globalize.culture.ja.js" />
    <Content Include="Scripts\jquery.globalize\cultures\globalize.culture.ka-GE.js" />
    <Content Include="Scripts\jquery.globalize\cultures\globalize.culture.ka.js" />
    <Content Include="Scripts\jquery.globalize\cultures\globalize.culture.kk-KZ.js" />
    <Content Include="Scripts\jquery.globalize\cultures\globalize.culture.kk.js" />
    <Content Include="Scripts\jquery.globalize\cultures\globalize.culture.kl-GL.js" />
    <Content Include="Scripts\jquery.globalize\cultures\globalize.culture.kl.js" />
    <Content Include="Scripts\jquery.globalize\cultures\globalize.culture.km-KH.js" />
    <Content Include="Scripts\jquery.globalize\cultures\globalize.culture.km.js" />
    <Content Include="Scripts\jquery.globalize\cultures\globalize.culture.kn-IN.js" />
    <Content Include="Scripts\jquery.globalize\cultures\globalize.culture.kn.js" />
    <Content Include="Scripts\jquery.globalize\cultures\globalize.culture.ko-KR.js" />
    <Content Include="Scripts\jquery.globalize\cultures\globalize.culture.ko.js" />
    <Content Include="Scripts\jquery.globalize\cultures\globalize.culture.kok-IN.js" />
    <Content Include="Scripts\jquery.globalize\cultures\globalize.culture.kok.js" />
    <Content Include="Scripts\jquery.globalize\cultures\globalize.culture.ky-KG.js" />
    <Content Include="Scripts\jquery.globalize\cultures\globalize.culture.ky.js" />
    <Content Include="Scripts\jquery.globalize\cultures\globalize.culture.lb-LU.js" />
    <Content Include="Scripts\jquery.globalize\cultures\globalize.culture.lb.js" />
    <Content Include="Scripts\jquery.globalize\cultures\globalize.culture.lo-LA.js" />
    <Content Include="Scripts\jquery.globalize\cultures\globalize.culture.lo.js" />
    <Content Include="Scripts\jquery.globalize\cultures\globalize.culture.lt-LT.js" />
    <Content Include="Scripts\jquery.globalize\cultures\globalize.culture.lt.js" />
    <Content Include="Scripts\jquery.globalize\cultures\globalize.culture.lv-LV.js" />
    <Content Include="Scripts\jquery.globalize\cultures\globalize.culture.lv.js" />
    <Content Include="Scripts\jquery.globalize\cultures\globalize.culture.mi-NZ.js" />
    <Content Include="Scripts\jquery.globalize\cultures\globalize.culture.mi.js" />
    <Content Include="Scripts\jquery.globalize\cultures\globalize.culture.mk-MK.js" />
    <Content Include="Scripts\jquery.globalize\cultures\globalize.culture.mk.js" />
    <Content Include="Scripts\jquery.globalize\cultures\globalize.culture.ml-IN.js" />
    <Content Include="Scripts\jquery.globalize\cultures\globalize.culture.ml.js" />
    <Content Include="Scripts\jquery.globalize\cultures\globalize.culture.mn-Cyrl.js" />
    <Content Include="Scripts\jquery.globalize\cultures\globalize.culture.mn-MN.js" />
    <Content Include="Scripts\jquery.globalize\cultures\globalize.culture.mn-Mong-CN.js" />
    <Content Include="Scripts\jquery.globalize\cultures\globalize.culture.mn-Mong.js" />
    <Content Include="Scripts\jquery.globalize\cultures\globalize.culture.mn.js" />
    <Content Include="Scripts\jquery.globalize\cultures\globalize.culture.moh-CA.js" />
    <Content Include="Scripts\jquery.globalize\cultures\globalize.culture.moh.js" />
    <Content Include="Scripts\jquery.globalize\cultures\globalize.culture.mr-IN.js" />
    <Content Include="Scripts\jquery.globalize\cultures\globalize.culture.mr.js" />
    <Content Include="Scripts\jquery.globalize\cultures\globalize.culture.ms-BN.js" />
    <Content Include="Scripts\jquery.globalize\cultures\globalize.culture.ms-MY.js" />
    <Content Include="Scripts\jquery.globalize\cultures\globalize.culture.ms.js" />
    <Content Include="Scripts\jquery.globalize\cultures\globalize.culture.mt-MT.js" />
    <Content Include="Scripts\jquery.globalize\cultures\globalize.culture.mt.js" />
    <Content Include="Scripts\jquery.globalize\cultures\globalize.culture.nb-NO.js" />
    <Content Include="Scripts\jquery.globalize\cultures\globalize.culture.nb.js" />
    <Content Include="Scripts\jquery.globalize\cultures\globalize.culture.ne-NP.js" />
    <Content Include="Scripts\jquery.globalize\cultures\globalize.culture.ne.js" />
    <Content Include="Scripts\jquery.globalize\cultures\globalize.culture.nl-BE.js" />
    <Content Include="Scripts\jquery.globalize\cultures\globalize.culture.nl-NL.js" />
    <Content Include="Scripts\jquery.globalize\cultures\globalize.culture.nl.js" />
    <Content Include="Scripts\jquery.globalize\cultures\globalize.culture.nn-NO.js" />
    <Content Include="Scripts\jquery.globalize\cultures\globalize.culture.nn.js" />
    <Content Include="Scripts\jquery.globalize\cultures\globalize.culture.no.js" />
    <Content Include="Scripts\jquery.globalize\cultures\globalize.culture.nso-ZA.js" />
    <Content Include="Scripts\jquery.globalize\cultures\globalize.culture.nso.js" />
    <Content Include="Scripts\jquery.globalize\cultures\globalize.culture.oc-FR.js" />
    <Content Include="Scripts\jquery.globalize\cultures\globalize.culture.oc.js" />
    <Content Include="Scripts\jquery.globalize\cultures\globalize.culture.or-IN.js" />
    <Content Include="Scripts\jquery.globalize\cultures\globalize.culture.or.js" />
    <Content Include="Scripts\jquery.globalize\cultures\globalize.culture.pa-IN.js" />
    <Content Include="Scripts\jquery.globalize\cultures\globalize.culture.pa.js" />
    <Content Include="Scripts\jquery.globalize\cultures\globalize.culture.pl-PL.js" />
    <Content Include="Scripts\jquery.globalize\cultures\globalize.culture.pl.js" />
    <Content Include="Scripts\jquery.globalize\cultures\globalize.culture.prs-AF.js" />
    <Content Include="Scripts\jquery.globalize\cultures\globalize.culture.prs.js" />
    <Content Include="Scripts\jquery.globalize\cultures\globalize.culture.ps-AF.js" />
    <Content Include="Scripts\jquery.globalize\cultures\globalize.culture.ps.js" />
    <Content Include="Scripts\jquery.globalize\cultures\globalize.culture.pt-BR.js" />
    <Content Include="Scripts\jquery.globalize\cultures\globalize.culture.pt-PT.js" />
    <Content Include="Scripts\jquery.globalize\cultures\globalize.culture.pt.js" />
    <Content Include="Scripts\jquery.globalize\cultures\globalize.culture.qut-GT.js" />
    <Content Include="Scripts\jquery.globalize\cultures\globalize.culture.qut.js" />
    <Content Include="Scripts\jquery.globalize\cultures\globalize.culture.quz-BO.js" />
    <Content Include="Scripts\jquery.globalize\cultures\globalize.culture.quz-EC.js" />
    <Content Include="Scripts\jquery.globalize\cultures\globalize.culture.quz-PE.js" />
    <Content Include="Scripts\jquery.globalize\cultures\globalize.culture.quz.js" />
    <Content Include="Scripts\jquery.globalize\cultures\globalize.culture.rm-CH.js" />
    <Content Include="Scripts\jquery.globalize\cultures\globalize.culture.rm.js" />
    <Content Include="Scripts\jquery.globalize\cultures\globalize.culture.ro-RO.js" />
    <Content Include="Scripts\jquery.globalize\cultures\globalize.culture.ro.js" />
    <Content Include="Scripts\jquery.globalize\cultures\globalize.culture.ru-RU.js" />
    <Content Include="Scripts\jquery.globalize\cultures\globalize.culture.ru.js" />
    <Content Include="Scripts\jquery.globalize\cultures\globalize.culture.rw-RW.js" />
    <Content Include="Scripts\jquery.globalize\cultures\globalize.culture.rw.js" />
    <Content Include="Scripts\jquery.globalize\cultures\globalize.culture.sa-IN.js" />
    <Content Include="Scripts\jquery.globalize\cultures\globalize.culture.sa.js" />
    <Content Include="Scripts\jquery.globalize\cultures\globalize.culture.sah-RU.js" />
    <Content Include="Scripts\jquery.globalize\cultures\globalize.culture.sah.js" />
    <Content Include="Scripts\jquery.globalize\cultures\globalize.culture.se-FI.js" />
    <Content Include="Scripts\jquery.globalize\cultures\globalize.culture.se-NO.js" />
    <Content Include="Scripts\jquery.globalize\cultures\globalize.culture.se-SE.js" />
    <Content Include="Scripts\jquery.globalize\cultures\globalize.culture.se.js" />
    <Content Include="Scripts\jquery.globalize\cultures\globalize.culture.si-LK.js" />
    <Content Include="Scripts\jquery.globalize\cultures\globalize.culture.si.js" />
    <Content Include="Scripts\jquery.globalize\cultures\globalize.culture.sk-SK.js" />
    <Content Include="Scripts\jquery.globalize\cultures\globalize.culture.sk.js" />
    <Content Include="Scripts\jquery.globalize\cultures\globalize.culture.sl-SI.js" />
    <Content Include="Scripts\jquery.globalize\cultures\globalize.culture.sl.js" />
    <Content Include="Scripts\jquery.globalize\cultures\globalize.culture.sma-NO.js" />
    <Content Include="Scripts\jquery.globalize\cultures\globalize.culture.sma-SE.js" />
    <Content Include="Scripts\jquery.globalize\cultures\globalize.culture.sma.js" />
    <Content Include="Scripts\jquery.globalize\cultures\globalize.culture.smj-NO.js" />
    <Content Include="Scripts\jquery.globalize\cultures\globalize.culture.smj-SE.js" />
    <Content Include="Scripts\jquery.globalize\cultures\globalize.culture.smj.js" />
    <Content Include="Scripts\jquery.globalize\cultures\globalize.culture.smn-FI.js" />
    <Content Include="Scripts\jquery.globalize\cultures\globalize.culture.smn.js" />
    <Content Include="Scripts\jquery.globalize\cultures\globalize.culture.sms-FI.js" />
    <Content Include="Scripts\jquery.globalize\cultures\globalize.culture.sms.js" />
    <Content Include="Scripts\jquery.globalize\cultures\globalize.culture.sq-AL.js" />
    <Content Include="Scripts\jquery.globalize\cultures\globalize.culture.sq.js" />
    <Content Include="Scripts\jquery.globalize\cultures\globalize.culture.sr-Cyrl-BA.js" />
    <Content Include="Scripts\jquery.globalize\cultures\globalize.culture.sr-Cyrl-CS.js" />
    <Content Include="Scripts\jquery.globalize\cultures\globalize.culture.sr-Cyrl-ME.js" />
    <Content Include="Scripts\jquery.globalize\cultures\globalize.culture.sr-Cyrl-RS.js" />
    <Content Include="Scripts\jquery.globalize\cultures\globalize.culture.sr-Cyrl.js" />
    <Content Include="Scripts\jquery.globalize\cultures\globalize.culture.sr-Latn-BA.js" />
    <Content Include="Scripts\jquery.globalize\cultures\globalize.culture.sr-Latn-CS.js" />
    <Content Include="Scripts\jquery.globalize\cultures\globalize.culture.sr-Latn-ME.js" />
    <Content Include="Scripts\jquery.globalize\cultures\globalize.culture.sr-Latn-RS.js" />
    <Content Include="Scripts\jquery.globalize\cultures\globalize.culture.sr-Latn.js" />
    <Content Include="Scripts\jquery.globalize\cultures\globalize.culture.sr.js" />
    <Content Include="Scripts\jquery.globalize\cultures\globalize.culture.sv-FI.js" />
    <Content Include="Scripts\jquery.globalize\cultures\globalize.culture.sv-SE.js" />
    <Content Include="Scripts\jquery.globalize\cultures\globalize.culture.sv.js" />
    <Content Include="Scripts\jquery.globalize\cultures\globalize.culture.sw-KE.js" />
    <Content Include="Scripts\jquery.globalize\cultures\globalize.culture.sw.js" />
    <Content Include="Scripts\jquery.globalize\cultures\globalize.culture.syr-SY.js" />
    <Content Include="Scripts\jquery.globalize\cultures\globalize.culture.syr.js" />
    <Content Include="Scripts\jquery.globalize\cultures\globalize.culture.ta-IN.js" />
    <Content Include="Scripts\jquery.globalize\cultures\globalize.culture.ta.js" />
    <Content Include="Scripts\jquery.globalize\cultures\globalize.culture.te-IN.js" />
    <Content Include="Scripts\jquery.globalize\cultures\globalize.culture.te.js" />
    <Content Include="Scripts\jquery.globalize\cultures\globalize.culture.tg-Cyrl-TJ.js" />
    <Content Include="Scripts\jquery.globalize\cultures\globalize.culture.tg-Cyrl.js" />
    <Content Include="Scripts\jquery.globalize\cultures\globalize.culture.tg.js" />
    <Content Include="Scripts\jquery.globalize\cultures\globalize.culture.th-TH.js" />
    <Content Include="Scripts\jquery.globalize\cultures\globalize.culture.th.js" />
    <Content Include="Scripts\jquery.globalize\cultures\globalize.culture.tk-TM.js" />
    <Content Include="Scripts\jquery.globalize\cultures\globalize.culture.tk.js" />
    <Content Include="Scripts\jquery.globalize\cultures\globalize.culture.tn-ZA.js" />
    <Content Include="Scripts\jquery.globalize\cultures\globalize.culture.tn.js" />
    <Content Include="Scripts\jquery.globalize\cultures\globalize.culture.tr-TR.js" />
    <Content Include="Scripts\jquery.globalize\cultures\globalize.culture.tr.js" />
    <Content Include="Scripts\jquery.globalize\cultures\globalize.culture.tt-RU.js" />
    <Content Include="Scripts\jquery.globalize\cultures\globalize.culture.tt.js" />
    <Content Include="Scripts\jquery.globalize\cultures\globalize.culture.tzm-Latn-DZ.js" />
    <Content Include="Scripts\jquery.globalize\cultures\globalize.culture.tzm-Latn.js" />
    <Content Include="Scripts\jquery.globalize\cultures\globalize.culture.tzm.js" />
    <Content Include="Scripts\jquery.globalize\cultures\globalize.culture.ug-CN.js" />
    <Content Include="Scripts\jquery.globalize\cultures\globalize.culture.ug.js" />
    <Content Include="Scripts\jquery.globalize\cultures\globalize.culture.uk-UA.js" />
    <Content Include="Scripts\jquery.globalize\cultures\globalize.culture.uk.js" />
    <Content Include="Scripts\jquery.globalize\cultures\globalize.culture.ur-PK.js" />
    <Content Include="Scripts\jquery.globalize\cultures\globalize.culture.ur.js" />
    <Content Include="Scripts\jquery.globalize\cultures\globalize.culture.uz-Cyrl-UZ.js" />
    <Content Include="Scripts\jquery.globalize\cultures\globalize.culture.uz-Cyrl.js" />
    <Content Include="Scripts\jquery.globalize\cultures\globalize.culture.uz-Latn-UZ.js" />
    <Content Include="Scripts\jquery.globalize\cultures\globalize.culture.uz-Latn.js" />
    <Content Include="Scripts\jquery.globalize\cultures\globalize.culture.uz.js" />
    <Content Include="Scripts\jquery.globalize\cultures\globalize.culture.vi-VN.js" />
    <Content Include="Scripts\jquery.globalize\cultures\globalize.culture.vi.js" />
    <Content Include="Scripts\jquery.globalize\cultures\globalize.culture.wo-SN.js" />
    <Content Include="Scripts\jquery.globalize\cultures\globalize.culture.wo.js" />
    <Content Include="Scripts\jquery.globalize\cultures\globalize.culture.xh-ZA.js" />
    <Content Include="Scripts\jquery.globalize\cultures\globalize.culture.xh.js" />
    <Content Include="Scripts\jquery.globalize\cultures\globalize.culture.yo-NG.js" />
    <Content Include="Scripts\jquery.globalize\cultures\globalize.culture.yo.js" />
    <Content Include="Scripts\jquery.globalize\cultures\globalize.culture.zh-CHS.js" />
    <Content Include="Scripts\jquery.globalize\cultures\globalize.culture.zh-CHT.js" />
    <Content Include="Scripts\jquery.globalize\cultures\globalize.culture.zh-CN.js" />
    <Content Include="Scripts\jquery.globalize\cultures\globalize.culture.zh-Hans.js" />
    <Content Include="Scripts\jquery.globalize\cultures\globalize.culture.zh-Hant.js" />
    <Content Include="Scripts\jquery.globalize\cultures\globalize.culture.zh-HK.js" />
    <Content Include="Scripts\jquery.globalize\cultures\globalize.culture.zh-MO.js" />
    <Content Include="Scripts\jquery.globalize\cultures\globalize.culture.zh-SG.js" />
    <Content Include="Scripts\jquery.globalize\cultures\globalize.culture.zh-TW.js" />
    <Content Include="Scripts\jquery.globalize\cultures\globalize.culture.zh.js" />
    <Content Include="Scripts\jquery.globalize\cultures\globalize.culture.zu-ZA.js" />
    <Content Include="Scripts\jquery.globalize\cultures\globalize.culture.zu.js" />
    <Content Include="Scripts\jquery.globalize\cultures\globalize.cultures.js" />
    <Content Include="Scripts\jquery.globalize\globalize.js" />
    <Content Include="Scripts\knockout-2.2.1.debug.js" />
    <Content Include="Scripts\knockout-2.2.1.js" />
    <Content Include="Scripts\less.min.js" />
    <Content Include="Scripts\modernizr-2.6.2.js" />
    <Content Include="Scripts\_references.js" />
    <Content Include="Web.config" />
    <Content Include="Web.Debug.config">
      <DependentUpon>Web.config</DependentUpon>
    </Content>
    <Content Include="Web.Release.config">
      <DependentUpon>Web.config</DependentUpon>
    </Content>
    <Content Include="Views\Web.config" />
    <Content Include="Views\_ViewStart.cshtml" />
    <Content Include="Views\Shared\Error.cshtml" />
    <Content Include="Views\Shared\_Layout.cshtml" />
    <Content Include="Views\Home\Index.cshtml" />
    <Content Include="Scripts\jquery-2.0.2.min.map" />
  </ItemGroup>
  <ItemGroup>
    <Folder Include="Models\" />
  </ItemGroup>
  <ItemGroup>
    <Content Include="packages.config" />
  </ItemGroup>
  <ItemGroup>
    <ProjectReference Include="..\System.Web.Optimization.Less\System.Web.Optimization.Less.csproj">
      <Project>{839e7e88-a623-4429-b6f8-f34f789165bd}</Project>
      <Name>System.Web.Optimization.Less</Name>
    </ProjectReference>
  </ItemGroup>
  <PropertyGroup>
    <VisualStudioVersion Condition="'$(VisualStudioVersion)' == ''">10.0</VisualStudioVersion>
    <VSToolsPath Condition="'$(VSToolsPath)' == ''">$(MSBuildExtensionsPath32)\Microsoft\VisualStudio\v$(VisualStudioVersion)</VSToolsPath>
  </PropertyGroup>
  <Import Project="$(MSBuildBinPath)\Microsoft.CSharp.targets" />
  <Import Project="$(VSToolsPath)\WebApplications\Microsoft.WebApplication.targets" Condition="'$(VSToolsPath)' != ''" />
  <Import Project="$(MSBuildExtensionsPath32)\Microsoft\VisualStudio\v10.0\WebApplications\Microsoft.WebApplication.targets" Condition="false" />
  <Target Name="MvcBuildViews" AfterTargets="AfterBuild" Condition="'$(MvcBuildViews)'=='true'">
    <AspNetCompiler VirtualPath="temp" PhysicalPath="$(WebProjectOutputDir)" />
  </Target>
  <ProjectExtensions>
    <VisualStudio>
      <FlavorProperties GUID="{349c5851-65df-11da-9384-00065b846f21}">
        <WebProjectProperties>
          <UseIIS>True</UseIIS>
          <AutoAssignPort>True</AutoAssignPort>
          <DevelopmentServerPort>0</DevelopmentServerPort>
          <DevelopmentServerVPath>/</DevelopmentServerVPath>
          <IISUrl>http://localhost:1069/</IISUrl>
          <NTLMAuthentication>False</NTLMAuthentication>
          <UseCustomServer>False</UseCustomServer>
          <CustomServerUrl>
          </CustomServerUrl>
          <SaveServerSettingsInUserFile>False</SaveServerSettingsInUserFile>
        </WebProjectProperties>
      </FlavorProperties>
    </VisualStudio>
  </ProjectExtensions>
  <Import Project="$(SolutionDir)\.nuget\NuGet.targets" Condition="Exists('$(SolutionDir)\.nuget\NuGet.targets')" />
  <!-- To modify your build process, add your task inside one of the targets below and uncomment it. 
       Other similar extension points exist, see Microsoft.Common.targets.
  <Target Name="BeforeBuild">
  </Target>
  <Target Name="AfterBuild">
  </Target> -->
</Project><|MERGE_RESOLUTION|>--- conflicted
+++ resolved
@@ -47,7 +47,7 @@
       <HintPath>..\packages\Antlr.3.4.1.9004\lib\Antlr3.Runtime.dll</HintPath>
     </Reference>
     <Reference Include="dotless.Core, Version=1.4.0.0, Culture=neutral, PublicKeyToken=96b446c9e63eae34, processorArchitecture=MSIL">
-      <SpecificVersion>False</SpecificVersion>
+      <SpecificVersion>True</SpecificVersion>
       <HintPath>..\packages\dotless.1.4.0.0\lib\dotless.Core.dll</HintPath>
     </Reference>
     <Reference Include="Microsoft.CSharp" />
@@ -73,7 +73,6 @@
       <HintPath>..\packages\Microsoft.AspNet.Mvc.4.0.30506.0\lib\net40\System.Web.Mvc.dll</HintPath>
     </Reference>
     <Reference Include="System.Web.Optimization, Version=1.1.0.0, Culture=neutral, PublicKeyToken=31bf3856ad364e35, processorArchitecture=MSIL">
-      <SpecificVersion>False</SpecificVersion>
       <HintPath>..\packages\Microsoft.AspNet.Web.Optimization.1.1.2\lib\net40\System.Web.Optimization.dll</HintPath>
     </Reference>
     <Reference Include="System.Web.Razor, Version=2.0.0.0, Culture=neutral, PublicKeyToken=31bf3856ad364e35, processorArchitecture=MSIL">
@@ -118,10 +117,10 @@
     </Reference>
   </ItemGroup>
   <ItemGroup>
-    <Compile Include="BootstrapTheme\HtmlHelperExtensions.cs" />
-    <Compile Include="BootstrapTheme\VirtualPathFile.cs" />
-    <Compile Include="BootstrapTheme\BootstrapThemeVirtualPathProvider.cs" />
-    <Compile Include="App_Start\BootstrapBundleConfig.cs" />
+    <Compile Include="DynamicFiles\HtmlHelperExtensions.cs" />
+    <Compile Include="DynamicFiles\StringVirtualFile.cs" />
+    <Compile Include="DynamicFiles\VirtualPathFile.cs" />
+    <Compile Include="DynamicFiles\DynamicFileVirtualPathProvider.cs" />
     <Compile Include="App_Start\BundleConfig.cs" />
     <Compile Include="App_Start\FilterConfig.cs" />
     <Compile Include="App_Start\RouteConfig.cs" />
@@ -188,13 +187,10 @@
     <Content Include="Content\less\bootstrap.less" />
     <Content Include="Content\less\alerts.less" />
     <Content Include="Content\less\accordion.less" />
-<<<<<<< HEAD
+    <Content Include="Content\less-2\layouts.less" />
+    <Content Include="Content\layouts.less" />
     <Content Include="Content\less\variables.dark.less" />
     <Content Include="Content\less\variables.weird.less" />
-=======
-    <Content Include="Content\less-2\layouts.less" />
-    <Content Include="Content\layouts.less" />
->>>>>>> 20b97c9d
     <None Include="Scripts\jquery-2.0.2.intellisense.js" />
     <Content Include="Scripts\jquery-2.0.2.js" />
     <Content Include="Scripts\jquery-2.0.2.min.js" />
