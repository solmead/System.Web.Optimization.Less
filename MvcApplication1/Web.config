--- conflicted
+++ resolved
@@ -4,96 +4,76 @@
   http://go.microsoft.com/fwlink/?LinkId=152368
   -->
 <configuration>
-  <configSections>
-    <section name="entityFramework" type="System.Data.Entity.Internal.ConfigFile.EntityFrameworkSection, EntityFramework, Version=5.0.0.0, Culture=neutral, PublicKeyToken=b77a5c561934e089" requirePermission="false" />
-<<<<<<< HEAD
-    <section name="dotless" type="dotless.Core.configuration.DotlessConfigurationSectionHandler, dotless.Core, Version=1.3.1.0, Culture=neutral, PublicKeyToken=96b446c9e63eae34" />
-  </configSections>
-=======
-    
-  <section name="dotless" type="dotless.Core.configuration.DotlessConfigurationSectionHandler, dotless.Core" /></configSections>
->>>>>>> 20b97c9d
-  <connectionStrings>
-    <add name="DefaultConnection" providerName="System.Data.SqlClient" connectionString="Data Source=(LocalDb)\v11.0;Initial Catalog=aspnet-MvcApplication1-20130209152438;Integrated Security=SSPI;AttachDBFilename=|DataDirectory|\aspnet-MvcApplication1-20130209152438.mdf" />
-  </connectionStrings>
-  <appSettings>
-    <add key="webpages:Version" value="2.0.0.0" />
-    <add key="webpages:Enabled" value="false" />
-    <add key="PreserveLoginUrl" value="true" />
-    <add key="ClientValidationEnabled" value="true" />
-    <add key="UnobtrusiveJavaScriptEnabled" value="true" />
-  </appSettings>
-  <system.web>
-    <httpRuntime targetFramework="4.5" />
-    <compilation debug="true" targetFramework="4.5">
-      <assemblies>
-        <add assembly="System.Web.Optimization, Version=1.1.0.0, Culture=neutral, PublicKeyToken=31bf3856ad364e35"/>
-      </assemblies>
-    </compilation>
-    <authentication mode="Forms">
-      <forms loginUrl="~/Account/Login" timeout="2880" />
-    </authentication>
-    <globalization culture="auto" uiCulture="auto" />
-    <pages>
-      <namespaces>
-        <add namespace="System.Web.Helpers" />
-        <add namespace="System.Web.Mvc" />
-        <add namespace="System.Web.Mvc.Ajax" />
-        <add namespace="System.Web.Mvc.Html" />
-        <add namespace="System.Web.Optimization" />
-        <add namespace="System.Web.Routing" />
-        <add namespace="System.Web.WebPages" />
-      </namespaces>
-    </pages>
-    
-  <httpHandlers>
-      <add path="*.less" verb="GET" type="dotless.Core.LessCssHttpHandler, dotless.Core" />
-    </httpHandlers></system.web>
-  <system.webServer>
-    <validation validateIntegratedModeConfiguration="false" />
-    
-  <handlers>
-      <add name="dotless" path="*.less" verb="GET" type="dotless.Core.LessCssHttpHandler,dotless.Core" resourceType="File" preCondition="" />
-    </handlers></system.webServer>
-  <runtime>
-    <assemblyBinding xmlns="urn:schemas-microsoft-com:asm.v1">
-      <dependentAssembly>
-        <assemblyIdentity name="System.Web.Helpers" publicKeyToken="31bf3856ad364e35" />
-        <bindingRedirect oldVersion="1.0.0.0-2.0.0.0" newVersion="2.0.0.0" />
-      </dependentAssembly>
-      <dependentAssembly>
-        <assemblyIdentity name="System.Web.Mvc" publicKeyToken="31bf3856ad364e35" />
-        <bindingRedirect oldVersion="1.0.0.0-4.0.0.0" newVersion="4.0.0.0" />
-      </dependentAssembly>
-      <dependentAssembly>
-        <assemblyIdentity name="System.Web.WebPages" publicKeyToken="31bf3856ad364e35" />
-        <bindingRedirect oldVersion="1.0.0.0-2.0.0.0" newVersion="2.0.0.0" />
-      </dependentAssembly>
-      <dependentAssembly>
-        <assemblyIdentity name="EntityFramework" publicKeyToken="b77a5c561934e089" />
-        <bindingRedirect oldVersion="1.0.0.0-5.0.0.0" newVersion="5.0.0.0" />
-      </dependentAssembly>
-      <dependentAssembly>
-        <assemblyIdentity name="WebGrease" publicKeyToken="31bf3856ad364e35" />
-        <bindingRedirect oldVersion="0.0.0.0-1.5.2.14234" newVersion="1.5.2.14234" />
-      </dependentAssembly>
-      <dependentAssembly>
-        <assemblyIdentity name="dotless.Core" publicKeyToken="96b446c9e63eae34" culture="neutral" />
-        <bindingRedirect oldVersion="0.0.0.0-1.3.1.0" newVersion="1.3.1.0" />
-      </dependentAssembly>
-    </assemblyBinding>
-  </runtime>
-  <entityFramework>
-    <defaultConnectionFactory type="System.Data.Entity.Infrastructure.LocalDbConnectionFactory, EntityFramework">
-      <parameters>
-        <parameter value="v11.0" />
-      </parameters>
-    </defaultConnectionFactory>
-  </entityFramework>
-<<<<<<< HEAD
-  <dotless minifyCss="false" debug="true" cache="false" disableParameters="true"/>
-</configuration>
-=======
-  
-<dotless minifyCss="false" cache="true" web="false" /></configuration>
->>>>>>> 20b97c9d
+	<configSections>
+		<section name="dotless" type="dotless.Core.configuration.DotlessConfigurationSectionHandler, dotless.Core" />
+	</configSections>
+	<appSettings>
+		<add key="webpages:Version" value="2.0.0.0" />
+		<add key="webpages:Enabled" value="false" />
+		<add key="PreserveLoginUrl" value="true" />
+		<add key="ClientValidationEnabled" value="true" />
+		<add key="UnobtrusiveJavaScriptEnabled" value="true" />
+	</appSettings>
+	<system.web>
+		<httpRuntime targetFramework="4.5" />
+		<compilation debug="true" targetFramework="4.5">
+			<assemblies>
+				<add assembly="System.Web.Optimization, Version=1.1.0.0, Culture=neutral, PublicKeyToken=31bf3856ad364e35"/>
+			</assemblies>
+		</compilation>
+		<globalization culture="en-US" uiCulture="en-US" />
+		<pages>
+			<namespaces>
+				<add namespace="System.Web.Helpers" />
+				<add namespace="System.Web.Mvc" />
+				<add namespace="System.Web.Mvc.Ajax" />
+				<add namespace="System.Web.Mvc.Html" />
+				<add namespace="System.Web.Optimization" />
+				<add namespace="System.Web.Routing" />
+				<add namespace="System.Web.WebPages" />
+			</namespaces>
+		</pages>
+		<httpHandlers>
+			<add path="*.less" verb="GET" type="dotless.Core.LessCssHttpHandler, dotless.Core" />
+		</httpHandlers>
+	</system.web>
+	<system.webServer>
+		<validation validateIntegratedModeConfiguration="false" />
+		<handlers>
+			<add name="dotless" path="*.less" verb="GET" type="dotless.Core.LessCssHttpHandler,dotless.Core" resourceType="File" preCondition="" />
+		</handlers>
+	</system.webServer>
+	<runtime>
+		<assemblyBinding xmlns="urn:schemas-microsoft-com:asm.v1">
+			<dependentAssembly>
+				<assemblyIdentity name="System.Web.Optimization" publicKeyToken="31bf3856ad364e35" />
+				<bindingRedirect oldVersion="1.0.0.0-1.1.0.0" newVersion="1.1.0.0" />
+			</dependentAssembly>
+			<dependentAssembly>
+				<assemblyIdentity name="System.Web.Helpers" publicKeyToken="31bf3856ad364e35" />
+				<bindingRedirect oldVersion="1.0.0.0-2.0.0.0" newVersion="2.0.0.0" />
+			</dependentAssembly>
+			<dependentAssembly>
+				<assemblyIdentity name="System.Web.Mvc" publicKeyToken="31bf3856ad364e35" />
+				<bindingRedirect oldVersion="1.0.0.0-4.0.0.0" newVersion="4.0.0.0" />
+			</dependentAssembly>
+			<dependentAssembly>
+				<assemblyIdentity name="System.Web.WebPages" publicKeyToken="31bf3856ad364e35" />
+				<bindingRedirect oldVersion="1.0.0.0-2.0.0.0" newVersion="2.0.0.0" />
+			</dependentAssembly>
+			<dependentAssembly>
+				<assemblyIdentity name="EntityFramework" publicKeyToken="b77a5c561934e089" />
+				<bindingRedirect oldVersion="1.0.0.0-5.0.0.0" newVersion="5.0.0.0" />
+			</dependentAssembly>
+			<dependentAssembly>
+				<assemblyIdentity name="WebGrease" publicKeyToken="31bf3856ad364e35" />
+				<bindingRedirect oldVersion="0.0.0.0-1.5.2.14234" newVersion="1.5.2.14234" />
+			</dependentAssembly>
+			<dependentAssembly>
+				<assemblyIdentity name="dotless.Core" publicKeyToken="96b446c9e63eae34" culture="neutral" />
+				<bindingRedirect oldVersion="0.0.0.0-1.3.1.0" newVersion="1.3.1.0" />
+			</dependentAssembly>
+		</assemblyBinding>
+	</runtime>
+	<dotless minifyCss="false" debug="true" cache="false" disableParameters="true" source="System.Web.Optimization.LessVirtualFileReader, System.Web.Optimization.Less"/>
+</configuration>